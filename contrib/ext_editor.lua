--- conflicted
+++ resolved
@@ -87,36 +87,20 @@
   return gettext.dgettext(MODULE_NAME, msgid)
   end
 
-<<<<<<< HEAD
 -- maximum number of external programs, can be increased to necessity
-local MAX_EDITORS = 10
-=======
--- maximum number of external programs
 local MAX_EDITORS = 9
->>>>>>> 0b5c866d
 
 -- number of valid entries in the list of external programs
 local n_entries
 
 
-<<<<<<< HEAD
 -- allowed file extensions for external editors
-=======
--- allowed file extensions, to exclude RAW, which cannot be edited externally
->>>>>>> 0b5c866d
 local allowed_file_types = {"JPG", "jpg", "JPEG", "jpeg", "TIF", "tif", "TIFF", "tiff", "EXR", "exr", "PNG", "png"}
 
 
--- last used editor initialization
-<<<<<<< HEAD
 if not dt.preferences.read(MODULE_NAME, "initialized", "bool") then
   dt.preferences.write(MODULE_NAME, "lastchoice", "integer", 0)
   dt.preferences.write(MODULE_NAME, "initialized", "bool", true)
-=======
-if not dt.preferences.read(MODULE_NAME,"initialized", "bool") then
-  dt.preferences.write(MODULE_NAME,"lastchoice", "integer", 0)
-  dt.preferences.write(MODULE_NAME,"initialized", "bool", true)
->>>>>>> 0b5c866d
   end 
 local lastchoice = 0
 
@@ -133,11 +117,7 @@
   local last = false
   n_entries = 0
   for i = 1, MAX_EDITORS do
-<<<<<<< HEAD
     name = dt.preferences.read(MODULE_NAME, "program_name_"..i, "string")
-=======
-    name = dt.preferences.read(MODULE_NAME,"program_name_"..i, "string")
->>>>>>> 0b5c866d
     if (name == "" or name == nil) then last = true end
     if last then 
       if combobox[n_entries + 1] then combobox[n_entries + 1] = nil end -- remove extra combobox entries
@@ -194,13 +174,7 @@
   i, image = next(images)
   local name = image.path..PS..image.filename
 
-<<<<<<< HEAD
   -- check if image format is allowed
-=======
-  -- check if image is raw, return if it is
-  -- please note that the image property image.is_raw fails when filepath contains spaces
-  -- so as a workaround we allow only TIF, JPG and EXR
->>>>>>> 0b5c866d
   local file_ext = df.get_filetype (image.filename)
   local allowed = false
   for i,v in pairs(allowed_file_types) do
@@ -226,7 +200,6 @@
   local yellow = image.yellow
   local purple = image.purple
 
-<<<<<<< HEAD
   -- new image
   local new_name = name
   local new_image = image
@@ -306,92 +279,6 @@
       dt.gui.views.darkroom.display_image(new_image)
       end
     end   
-=======
-    -- new image
-    local new_name = name
-  local new_image = image
-    
-    if copy then
-
-    -- create unique filename
-    while true do -- dirty solution to workaround issue in lib function check_if_file_exists()
-      if dt.configuration.running_os == "windows" then 
-        if not df.check_if_file_exists(df.sanitize_filename(new_name)) then break end
-      else  
-        if not df.check_if_file_exists(new_name) then break end
-        end
-      new_name = df.filename_increment(new_name)
-      -- limit to 50 more exports of the original export
-      if string.match(df.get_basename(new_name), "_%d%d$") == "_50" then break end
-      end
-        
-      -- physical copy, check result, return if error
-      local copy_success = df.file_copy(name, new_name)
-      if not copy_success then
-        dt.print(_("error copying file ")..name)
-        return
-        end    
-        end
-
-  -- launch the external editor, check result, return if error
-  local run_cmd = bin.." "..df.sanitize_filename(new_name) 
-  dt.print(_("launching ")..friendly_name.."...") 
-  local result = dtsys.external_command(run_cmd)
-  if result ~= 0 then
-    dt.print(_("error launching ")..friendly_name)
-    return
-    end
-
-    if copy then
-      -- import in database and group
-      new_image = dt.database.import(new_name)
-      new_image:group_with(image)
-    else 
-        -- refresh the image view
-      -- note that only image:drop_cache() is not enough to refresh view in darkroom mode
-      -- therefore image must be deleted and reimported to force refresh
-
-        -- find the grouping status
-      local image_leader = image.group_leader
-      local group_members = image:get_group_members()
-      local new_leader
-      local index = nil
-      local found = false
-      
-      -- membership status, three different cases
-      if image_leader == image then
-        if  #group_members > 1 then
-          -- case 1: image is leader in a group with more members
-        while not found do
-          index, new_leader = next(group_members, index)
-          if new_leader ~= image_leader then found = true end
-          end
-          new_leader:make_group_leader()
-        image:delete()
-          if image.local_copy then image:drop_cache() end -- to fix fail to allocate cache error
-          new_image = dt.database.import(name)
-          new_image:group_with(new_leader)
-          new_image:make_group_leader()
-        else 
-          -- case 2: image is the only member in group
-          image:delete()
-          if image.local_copy then image:drop_cache() end -- to fix fail to allocate cache error
-          new_image = dt.database.import(name)
-          new_image:group_with()
-          end
-      else 
-        -- case 3: image is in a group but is not leader
-        image:delete()
-        if image.local_copy then image:drop_cache() end -- to fix fail to allocate cache error
-        new_image = dt.database.import(name)
-        new_image:group_with(image_leader)
-        end
-      -- refresh darkroom view
-      if dt.gui.current_view() == dt.gui.views.darkroom then
-        dt.gui.views.darkroom.display_image(new_image)
-        end
-        end   
->>>>>>> 0b5c866d
 
   -- restore image tags, rating and color, must be put after refresh darkroom view
   for i, tag in ipairs(tags) do dt.tags.attach(tag, new_image) end
@@ -412,11 +299,7 @@
 
 -- callback function for shortcuts --------------------------------------------
 local function program_shortcut(event, shortcut)
-<<<<<<< HEAD
   OpenWith(dt.gui.action_images, tonumber(string.sub(shortcut, -2)), false)
-=======
-  OpenWith(dt.gui.action_images, tonumber(string.sub(shortcut, -1)), false)
->>>>>>> 0b5c866d
   end
 
 
@@ -431,16 +314,7 @@
 
     -- create unique filename
     new_name = image.path..PS..df.get_filename(temp_name)
-<<<<<<< HEAD
     while df.check_if_file_exists(df.sanitize_filename(new_name)) do
-=======
-    while true do -- dirty solution to workaround issue in lib function check_if_file_exists()
-      if dt.configuration.running_os == "windows" then 
-        if not df.check_if_file_exists(df.sanitize_filename(new_name)) then break end
-      else  
-        if not df.check_if_file_exists(new_name) then break end
-        end
->>>>>>> 0b5c866d
       new_name = df.filename_increment(new_name)
       -- limit to 50 more exports of the original export
       if string.match(df.get_basename(new_name), "_%d%d$") == "_50" then break end
@@ -554,11 +428,7 @@
 
 -- register the new shortcuts -------------------------------------------------
 for i = 1, MAX_EDITORS do
-<<<<<<< HEAD
   dt.register_event("shortcut", program_shortcut, _("edit with program ")..string.format("%02d", i)) 
-=======
-  dt.register_event("shortcut", program_shortcut, _("edit with program ")..i) 
->>>>>>> 0b5c866d
   end
 
 

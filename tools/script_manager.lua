--- conflicted
+++ resolved
@@ -881,13 +881,10 @@
 -- M A I N  P R O G R A M
 -- - - - - - - - - - - - - - - - - - - - - - - - 
 
-<<<<<<< HEAD
 -- ensure shortcuts module knows widgets belong to script_manager
 
 script_manager_running_script = "script_manager"
 
-=======
->>>>>>> 800cbeef
 if check_for_updates then
   local repo_data = get_repo_status(LUA_DIR)
   local current_branch = get_current_repo_branch(LUA_DIR)
